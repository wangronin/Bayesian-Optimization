--- conflicted
+++ resolved
@@ -7,16 +7,6 @@
 import os, logging
 
 from . import InfillCriteria, Surrogate
-<<<<<<< HEAD
-from .BayesOpt import BO
-from .Surrogate import SurrogateAggregation
-from .base import Solution
-from .SearchSpace import OrdinalSpace, ContinuousSpace, NominalSpace, from_dict
-
-__all__ = ['BO', 'Solution', 'from_dict',
-           'InfillCriteria', 'Surrogate', 'OrdinalSpace', 'ContinuousSpace', 
-           'NominalSpace', 'SurrogateAggregation']
-=======
 from .BayesOpt import BO, NoisyBO, AnnealingBO
 from .Solution import Solution
 from .Surrogate import RandomForest
@@ -27,7 +17,6 @@
     'InfillCriteria', 'Surrogate', 'OrdinalSpace', 'ContinuousSpace', 
     'NominalSpace', 'RandomForest'
 ]
->>>>>>> 015eec64
 
 # To use `dill` for the pickling, which works for
 # much more python objects
