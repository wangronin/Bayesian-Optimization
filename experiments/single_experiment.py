from functools import partial
import random
from maria_laura.wrapper import marialaura as create_marialaura_alg
from my_logger import MyIOHFormatOnEveryEvaluationLogger, MyObjectiveFunctionWrapper
from bayes_optim.surrogate import GaussianProcess, trend
from bayes_optim.extension import RealSpace, KernelPCABO1, KernelPCABO, KernelFitStrategy, PCABO, BO
import sys
import os
import json
from ioh import Experiment, get_problem, logger, problem, OptimizationType
from bayes_optim.acquisition import OnePlusOne_Cholesky_CMA
import numpy as np
import copy
import time
from datetime import timedelta
<<<<<<< HEAD

sys.path.insert(0, "./")


MY_EXPEREMENT_FOLDER = "TMP"
seed = 0
lb, ub = -5, 5


def create_algorithm(optimizer_name, func, dim, total_budget, doe_size):
    global seed
    seed = random.randint(1, 1e9)
    space = RealSpace([lb, ub], random_seed=seed) * dim
    print(f'seed={seed}')
    if optimizer_name == 'KernelPCABOCheat':
        return KernelPCABO1(
            search_space=space,
            obj_fun=func,
            DoE_size=doe_size,
            max_FEs=total_budget,
            verbose=False,
            n_point=1,
            acquisition_optimization={"optimizer": "OnePlusOne_Cholesky_CMA"},
            max_information_loss=0.1,
            kernel_fit_strategy=KernelFitStrategy.AUTO,
            NN=dim
        )
    elif optimizer_name == 'KernelPCABOInverse':
        return KernelPCABO(
            search_space=space,
            obj_fun=func,
            DoE_size=doe_size,
            max_FEs=total_budget,
            verbose=False,
            n_point=1,
            acquisition_optimization={"optimizer": "OnePlusOne_Cholesky_CMA"},
            max_information_loss=0.1,
            kernel_fit_strategy=KernelFitStrategy.AUTO,
            NN=dim
        )
    elif optimizer_name == 'LinearPCABO':
        return PCABO(
            search_space=space,
            obj_fun=func,
            DoE_size=doe_size,
            max_FEs=total_budget,
            verbose=False,
            n_point=1,
            n_components=0.90,
            acquisition_optimization={"optimizer": "OnePlusOne_Cholesky_CMA"},
        )
    elif optimizer_name == 'BO':
        bounds = np.asarray([(lb, ub)]*dim)
        return BO(
            search_space=space,
            obj_fun=func,
            DoE_size=doe_size,
            max_FEs=total_budget,
            verbose=True,
            n_point=1,
            random_seed=seed,
            model=GaussianProcess(
                mean=trend.constant_trend(dim),
                corr="squared_exponential",
                theta0=[0.1]*dim,
                thetaL=[1e-3]*dim,
                thetaU=[1e3]*dim,
                optimizer="BFGS",
                nugget=1e-10,
                random_start=max(10, dim),
                likelihood="concentrated",
                eval_budget=100 * dim,
            ),
            acquisition_optimization={"optimizer": "OnePlusOne_Cholesky_CMA"},
        )
    elif optimizer_name == 'CMA_ES':
        return OnePlusOne_Cholesky_CMA(
            search_space=space,
            obj_fun=func,
            lb=lb,
            ub=ub,
            sigma0=40,
            max_FEs=total_budget,
            verbose=False,
            random_seed=seed
        )
    elif optimizer_name == 'SAASBO':
        return create_saasbo(
            optimizer_name='saasbo',
            func=func,
            ml_dim=dim,
            ml_total_budget=total_budget,
            ml_DoE_size=doe_size,
            random_seed=seed
        )
    elif optimizer_name == 'SKlearnBO':
        return create_marialaura_alg(
            optimizer_name='BO_sklearn',
            func=func,
            ml_dim=dim,
            ml_total_budget=total_budget,
            ml_DoE_size=doe_size,
            random_seed=seed
        )
    else:
        raise NotImplementedError


def validate_optimizers(optimizers):
    for optimizer in optimizers:
        create_algorithm(optimizer, lambda x: 1, 10, 10, 10)


class AlgorithmWrapper:
    def __init__(self):
        self.opt = None

    @staticmethod
    def __fitness_function_wrapper(x, f):
        if type(x) is np.ndarray:
            x = x.tolist()
        return f(x)

    @staticmethod
    def create_fitness(my_function):
        return partial(AlgorithmWrapper.__fitness_function_wrapper, f=my_function)

    def __call__(self, optimizer_name, f, fid, iid, dim):
        self.dim = dim
        self.optimizer_name = optimizer_name
        func = partial(AlgorithmWrapper.__fitness_function_wrapper, f=f)
        total_budget = 50 + 10 * self.dim
        doe_size = 3 * self.dim
        self.opt = create_algorithm(
            optimizer_name, func, self.dim, total_budget, doe_size)
        self.opt.run()

    @property
    def lower_space_dim(self) -> int:
        if self.optimizer_name == 'BO':
            return self.dim
        return self.opt.get_lower_space_dimensionality()

    @property
    def extracted_information(self) -> float:
        if self.optimizer_name == 'BO':
            return 1.0
        return self.opt.get_extracted_information()

    @property
    def kernel_config(self) -> str:
        return self.opt._pca.get_kernel_parameters()

    @property
    def out_of_the_box_solutions(self) -> int:
        return self.opt.out_solutions

    @property
    def acq_opt_time(self) -> float:
        return self.opt.acq_opt_time

    @property
    def model_fit_time(self) -> float:
        return self.opt.mode_fit_time


def run_particular_experiment(my_optimizer_name, fid, iid, dim, rep):
    global seed
    seed = rep
    algorithm = AlgorithmWrapper()
    l = MyIOHFormatOnEveryEvaluationLogger(
        folder_name=MY_EXPEREMENT_FOLDER, algorithm_name=my_optimizer_name)
    print(f'    Logging to the folder {l.folder_name}')
    sys.stdout.flush()
    l.watch(algorithm, ['lower_space_dim', 'extracted_information',
            'out_of_the_box_solutions', 'kernel_config', 'acq_opt_time', 'model_fit_time'])
    p = MyObjectiveFunctionWrapper(fid, iid, dim)
    p.attach_logger(l)
    algorithm(my_optimizer_name, p, fid, iid, dim)
    l.finish_logging()
=======
from experiment_helpers import run_particular_experiment
>>>>>>> 9acb0936


def run_experiment():
    if len(sys.argv) == 1:
        print('No configs given')
        return
    with open(sys.argv[1]) as f:
        m = json.load(f)
    print(f'Running with config {m} ...')
    start = time.time()
    run_particular_experiment(
        m['opt'], m['fid'], m['iid'], m['dim'], m['seed'], m['folder'])
    end = time.time()
    sec = int(round(end - start))
    x = str(timedelta(seconds=sec)).split(':')
    print(
        f'    Done in {sec} seconds. Which is {x[0]} hours, {x[1]} minutes and {x[2]} seconds')


if __name__ == '__main__':
    run_experiment()<|MERGE_RESOLUTION|>--- conflicted
+++ resolved
@@ -1,19 +1,20 @@
-from functools import partial
+import copy
+import json
+import os
 import random
-from maria_laura.wrapper import marialaura as create_marialaura_alg
-from my_logger import MyIOHFormatOnEveryEvaluationLogger, MyObjectiveFunctionWrapper
-from bayes_optim.surrogate import GaussianProcess, trend
-from bayes_optim.extension import RealSpace, KernelPCABO1, KernelPCABO, KernelFitStrategy, PCABO, BO
 import sys
-import os
-import json
-from ioh import Experiment, get_problem, logger, problem, OptimizationType
-from bayes_optim.acquisition import OnePlusOne_Cholesky_CMA
-import numpy as np
-import copy
 import time
 from datetime import timedelta
-<<<<<<< HEAD
+from functools import partial
+
+import numpy as np
+from bayes_optim.acquisition import OnePlusOne_Cholesky_CMA
+from bayes_optim.extension import BO, PCABO, KernelFitStrategy, KernelPCABO, KernelPCABO1, RealSpace
+from bayes_optim.surrogate import GaussianProcess, trend
+from ioh import Experiment, OptimizationType, get_problem, logger, problem
+from maria_laura.wrapper import marialaura as create_marialaura_alg
+
+from my_logger import MyIOHFormatOnEveryEvaluationLogger, MyObjectiveFunctionWrapper
 
 sys.path.insert(0, "./")
 
@@ -27,8 +28,8 @@
     global seed
     seed = random.randint(1, 1e9)
     space = RealSpace([lb, ub], random_seed=seed) * dim
-    print(f'seed={seed}')
-    if optimizer_name == 'KernelPCABOCheat':
+    print(f"seed={seed}")
+    if optimizer_name == "KernelPCABOCheat":
         return KernelPCABO1(
             search_space=space,
             obj_fun=func,
@@ -39,9 +40,9 @@
             acquisition_optimization={"optimizer": "OnePlusOne_Cholesky_CMA"},
             max_information_loss=0.1,
             kernel_fit_strategy=KernelFitStrategy.AUTO,
-            NN=dim
-        )
-    elif optimizer_name == 'KernelPCABOInverse':
+            NN=dim,
+        )
+    elif optimizer_name == "KernelPCABOInverse":
         return KernelPCABO(
             search_space=space,
             obj_fun=func,
@@ -52,9 +53,9 @@
             acquisition_optimization={"optimizer": "OnePlusOne_Cholesky_CMA"},
             max_information_loss=0.1,
             kernel_fit_strategy=KernelFitStrategy.AUTO,
-            NN=dim
-        )
-    elif optimizer_name == 'LinearPCABO':
+            NN=dim,
+        )
+    elif optimizer_name == "LinearPCABO":
         return PCABO(
             search_space=space,
             obj_fun=func,
@@ -65,8 +66,8 @@
             n_components=0.90,
             acquisition_optimization={"optimizer": "OnePlusOne_Cholesky_CMA"},
         )
-    elif optimizer_name == 'BO':
-        bounds = np.asarray([(lb, ub)]*dim)
+    elif optimizer_name == "BO":
+        bounds = np.asarray([(lb, ub)] * dim)
         return BO(
             search_space=space,
             obj_fun=func,
@@ -78,9 +79,9 @@
             model=GaussianProcess(
                 mean=trend.constant_trend(dim),
                 corr="squared_exponential",
-                theta0=[0.1]*dim,
-                thetaL=[1e-3]*dim,
-                thetaU=[1e3]*dim,
+                theta0=[0.1] * dim,
+                thetaL=[1e-3] * dim,
+                thetaU=[1e3] * dim,
                 optimizer="BFGS",
                 nugget=1e-10,
                 random_start=max(10, dim),
@@ -89,7 +90,7 @@
             ),
             acquisition_optimization={"optimizer": "OnePlusOne_Cholesky_CMA"},
         )
-    elif optimizer_name == 'CMA_ES':
+    elif optimizer_name == "CMA_ES":
         return OnePlusOne_Cholesky_CMA(
             search_space=space,
             obj_fun=func,
@@ -98,25 +99,25 @@
             sigma0=40,
             max_FEs=total_budget,
             verbose=False,
-            random_seed=seed
-        )
-    elif optimizer_name == 'SAASBO':
+            random_seed=seed,
+        )
+    elif optimizer_name == "SAASBO":
         return create_saasbo(
-            optimizer_name='saasbo',
+            optimizer_name="saasbo",
             func=func,
             ml_dim=dim,
             ml_total_budget=total_budget,
             ml_DoE_size=doe_size,
-            random_seed=seed
-        )
-    elif optimizer_name == 'SKlearnBO':
+            random_seed=seed,
+        )
+    elif optimizer_name == "SKlearnBO":
         return create_marialaura_alg(
-            optimizer_name='BO_sklearn',
+            optimizer_name="BO_sklearn",
             func=func,
             ml_dim=dim,
             ml_total_budget=total_budget,
             ml_DoE_size=doe_size,
-            random_seed=seed
+            random_seed=seed,
         )
     else:
         raise NotImplementedError
@@ -147,19 +148,18 @@
         func = partial(AlgorithmWrapper.__fitness_function_wrapper, f=f)
         total_budget = 50 + 10 * self.dim
         doe_size = 3 * self.dim
-        self.opt = create_algorithm(
-            optimizer_name, func, self.dim, total_budget, doe_size)
+        self.opt = create_algorithm(optimizer_name, func, self.dim, total_budget, doe_size)
         self.opt.run()
 
     @property
     def lower_space_dim(self) -> int:
-        if self.optimizer_name == 'BO':
+        if self.optimizer_name == "BO":
             return self.dim
         return self.opt.get_lower_space_dimensionality()
 
     @property
     def extracted_information(self) -> float:
-        if self.optimizer_name == 'BO':
+        if self.optimizer_name == "BO":
             return 1.0
         return self.opt.get_extracted_information()
 
@@ -184,37 +184,40 @@
     global seed
     seed = rep
     algorithm = AlgorithmWrapper()
-    l = MyIOHFormatOnEveryEvaluationLogger(
-        folder_name=MY_EXPEREMENT_FOLDER, algorithm_name=my_optimizer_name)
-    print(f'    Logging to the folder {l.folder_name}')
+    l = MyIOHFormatOnEveryEvaluationLogger(folder_name=MY_EXPEREMENT_FOLDER, algorithm_name=my_optimizer_name)
+    print(f"    Logging to the folder {l.folder_name}")
     sys.stdout.flush()
-    l.watch(algorithm, ['lower_space_dim', 'extracted_information',
-            'out_of_the_box_solutions', 'kernel_config', 'acq_opt_time', 'model_fit_time'])
+    l.watch(
+        algorithm,
+        [
+            "lower_space_dim",
+            "extracted_information",
+            "out_of_the_box_solutions",
+            "kernel_config",
+            "acq_opt_time",
+            "model_fit_time",
+        ],
+    )
     p = MyObjectiveFunctionWrapper(fid, iid, dim)
     p.attach_logger(l)
     algorithm(my_optimizer_name, p, fid, iid, dim)
     l.finish_logging()
-=======
-from experiment_helpers import run_particular_experiment
->>>>>>> 9acb0936
 
 
 def run_experiment():
     if len(sys.argv) == 1:
-        print('No configs given')
+        print("No configs given")
         return
     with open(sys.argv[1]) as f:
         m = json.load(f)
-    print(f'Running with config {m} ...')
+    print(f"Running with config {m} ...")
     start = time.time()
-    run_particular_experiment(
-        m['opt'], m['fid'], m['iid'], m['dim'], m['seed'], m['folder'])
+    run_particular_experiment(m["opt"], m["fid"], m["iid"], m["dim"], m["seed"], m["folder"])
     end = time.time()
     sec = int(round(end - start))
-    x = str(timedelta(seconds=sec)).split(':')
-    print(
-        f'    Done in {sec} seconds. Which is {x[0]} hours, {x[1]} minutes and {x[2]} seconds')
-
-
-if __name__ == '__main__':
+    x = str(timedelta(seconds=sec)).split(":")
+    print(f"    Done in {sec} seconds. Which is {x[0]} hours, {x[1]} minutes and {x[2]} seconds")
+
+
+if __name__ == "__main__":
     run_experiment()