--- conflicted
+++ resolved
@@ -1,12 +1,13 @@
+import datetime
+import json
+import os
 import sys
-import os
-import json
-import datetime
+
 from experiment_helpers import validate_optimizers
 
 
 class ExperimentEnvironment:
-    HAO_SLURM_SCRIPT_TEMPLATE = '''#!/bin/env bash
+    HAO_SLURM_SCRIPT_TEMPLATE = """#!/bin/env bash
 
 #SBATCH --job-name=##folder##
 #SBATCH --array=0-##jobs_count##
@@ -23,9 +24,9 @@
 num=##from_number##
 FILE_ID=$((${SLURM_ARRAY_TASK_ID}+$num))
 python ../single_experiment.py configs/${FILE_ID}.json
-'''
+"""
 
-    ELENA_SLURM_SCRIPT_TEMPLATE = '''#!/bin/bash
+    ELENA_SLURM_SCRIPT_TEMPLATE = """#!/bin/bash
 
 #SBATCH --job-name=##folder##
 #SBATCH --array=0-##jobs_count##
@@ -43,23 +44,19 @@
 num=##from_number##
 FILE_ID=$((${SLURM_ARRAY_TASK_ID}+$num))
 python ../single_experiment.py configs/${FILE_ID}.json
-'''
+"""
 
     def __init__(self, whose_server):
         now = datetime.datetime.now()
-        suffix = now.strftime('%d-%m-%Y_%Hh%Mm%Ss')
-        folder_name = 'run_' + suffix
+        suffix = now.strftime("%d-%m-%Y_%Hh%Mm%Ss")
+        folder_name = "run_" + suffix
         os.makedirs(folder_name, exist_ok=False)
-        print(f'Experiment root is: {folder_name}')
+        print(f"Experiment root is: {folder_name}")
         self.experiment_root = os.path.abspath(folder_name)
-        if whose_server == 'Hao':
+        if whose_server == "Hao":
             self.__max_array_size = 1000
         else:
-<<<<<<< HEAD
             self.__max_array_size = 10000
-=======
-            self.__max_array_size = 100
->>>>>>> 9acb0936
         self.__number_of_slurm_scripts = 0
         self.whose_server = whose_server
 
@@ -69,56 +66,61 @@
         self.__generate_slurm_script()
 
     def __create_log_dir(self):
-        self.logs_folder = os.path.join(self.experiment_root, 'logs')
+        self.logs_folder = os.path.join(self.experiment_root, "logs")
         os.mkdir(self.logs_folder)
 
     def __generate_slurm_script(self):
         self.__number_of_slurm_scripts = 0
-        logs_out = os.path.join(self.logs_folder, '%A_%a.out')
-        logs_err = os.path.join(self.logs_folder, '%A_%a.err')
-        if self.whose_server == 'Hao':
+        logs_out = os.path.join(self.logs_folder, "%A_%a.out")
+        logs_err = os.path.join(self.logs_folder, "%A_%a.err")
+        if self.whose_server == "Hao":
             script = ExperimentEnvironment.HAO_SLURM_SCRIPT_TEMPLATE
         else:
             script = ExperimentEnvironment.ELENA_SLURM_SCRIPT_TEMPLATE
-        script = script\
-                .replace('##folder##', self.result_folder_prefix)\
-                .replace('##logs_out##', logs_out)\
-                .replace('##logs_err##', logs_err)
+        script = (
+            script.replace("##folder##", self.result_folder_prefix)
+            .replace("##logs_out##", logs_out)
+            .replace("##logs_err##", logs_err)
+        )
         offset = 0
         for i in range(self.generated_configs // self.__max_array_size):
-            with open(os.path.join(self.experiment_root, f'slurm{self.__number_of_slurm_scripts}.sh'), 'w') as f:
-                f.write(script\
-                        .replace('##from_number##', str(offset))\
-                        .replace('##jobs_count##', str(self.__max_array_size - 1)))
+            with open(
+                os.path.join(self.experiment_root, f"slurm{self.__number_of_slurm_scripts}.sh"), "w"
+            ) as f:
+                f.write(
+                    script.replace("##from_number##", str(offset)).replace(
+                        "##jobs_count##", str(self.__max_array_size - 1)
+                    )
+                )
             offset += self.__max_array_size
             self.__number_of_slurm_scripts += 1
         r = self.generated_configs % self.__max_array_size
         if r > 0:
-            with open(os.path.join(self.experiment_root, f'slurm{self.__number_of_slurm_scripts}.sh'), 'w') as f:
-                f.write(script\
-                        .replace('##from_number##', str(offset))\
-                        .replace('##jobs_count##', str(r - 1)))
+            with open(
+                os.path.join(self.experiment_root, f"slurm{self.__number_of_slurm_scripts}.sh"), "w"
+            ) as f:
+                f.write(script.replace("##from_number##", str(offset)).replace("##jobs_count##", str(r - 1)))
             offset += r
             self.__number_of_slurm_scripts += 1
 
     def __generate_configs(self, experiment_config_file_name):
-        with open(experiment_config_file_name, 'r') as f:
+        with open(experiment_config_file_name, "r") as f:
             config = json.load(f)
-        self.result_folder_prefix = config['folder']
-        fids = config['fids']
-        iids = config['iids']
-        dims = config['dims']
-        reps = config['reps']
-        if 'extra' not in config.keys():
-            config['extra'] = ''
-        optimizers = config['optimizers']
-        lb, ub = config['lb'], config['ub']
+        self.result_folder_prefix = config["folder"]
+        fids = config["fids"]
+        iids = config["iids"]
+        dims = config["dims"]
+        reps = config["reps"]
+        if "extra" not in config.keys():
+            config["extra"] = ""
+        optimizers = config["optimizers"]
+        lb, ub = config["lb"], config["ub"]
         validate_optimizers(optimizers)
         runs_number = len(optimizers) * len(fids) * len(iids) * len(dims) * reps
         cur_config_number = 0
-        configs_dir = os.path.join(self.experiment_root, 'configs')
+        configs_dir = os.path.join(self.experiment_root, "configs")
         os.makedirs(configs_dir, exist_ok=False)
-        with open(os.path.join(self.experiment_root, 'description.json'), 'w') as f:
+        with open(os.path.join(self.experiment_root, "description.json"), "w") as f:
             json.dump(config, f, indent=4)
         for my_optimizer_name in optimizers:
             for fid in fids:
@@ -127,24 +129,26 @@
                         # print(f'Ids for opt={my_optimizer_name}, fid={fid}, iid={iid}, dim={dim} are [{cur_config_number}, {cur_config_number+reps-1}]')
                         for rep in range(reps):
                             experiment_config = {
-                                    'folder': f'{self.result_folder_prefix}_Opt-{my_optimizer_name}_F-{fid}_Dim-{dim}_Rep-{rep}_Id-{cur_config_number}',
-                                    'opt': my_optimizer_name,
-                                    'fid': fid,
-                                    'iid': iid,
-                                    'dim': dim,
-                                    'seed': rep,
-                                    'lb': lb,
-                                    'ub': ub,
-                                    }
-                            cur_config_file_name = f'{cur_config_number}.json'
-                            with open(os.path.join(configs_dir, cur_config_file_name), 'w') as f:
+                                "folder": f"{self.result_folder_prefix}_Opt-{my_optimizer_name}_F-{fid}_Dim-{dim}_Rep-{rep}_Id-{cur_config_number}",
+                                "opt": my_optimizer_name,
+                                "fid": fid,
+                                "iid": iid,
+                                "dim": dim,
+                                "seed": rep,
+                                "lb": lb,
+                                "ub": ub,
+                            }
+                            cur_config_file_name = f"{cur_config_number}.json"
+                            with open(os.path.join(configs_dir, cur_config_file_name), "w") as f:
                                 json.dump(experiment_config, f)
                             cur_config_number += 1
-        print(f'Generated {cur_config_number} files')
+        print(f"Generated {cur_config_number} files")
         self.generated_configs = cur_config_number
 
     def print_helper(self):
-        print(f'cd {self.experiment_root} && for (( i=0; i<{self.__number_of_slurm_scripts}; ++i )); do sbatch slurm$i.sh; done')
+        print(
+            f"cd {self.experiment_root} && for (( i=0; i<{self.__number_of_slurm_scripts}; ++i )); do sbatch slurm$i.sh; done"
+        )
 
 
 def main(argv):
@@ -153,5 +157,5 @@
     env.print_helper()
 
 
-if __name__ == '__main__':
-    main(sys.argv)
+if __name__ == "__main__":
+    main(sys.argv)