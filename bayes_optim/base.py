"""
Created on Mon Apr 23 17:16:39 2018

@author: Hao Wang
@email: wangronin@gmail.com

"""
import numpy as np
import os, sys, dill, functools, logging, time

from abc import ABC, abstractmethod
from copy import copy, deepcopy
from typing import Callable, Any, Tuple, Optional
from joblib import Parallel, delayed

from sklearn.metrics import r2_score
from sklearn.cluster import KMeans

from . import AcquisitionFunction
from .Solution import Solution
from .SearchSpace import SearchSpace
from .utils import arg_to_int
from .misc import LoggerFormatter
from .acquisition_optim import argmax_restart

class baseOptimizer(ABC):
    def __init__(
        self,
        search_space: SearchSpace,
        obj_fun: Callable,
        parallel_obj_fun: Callable = None,
        eq_fun: Callable = None,
        ineq_fun: Callable = None,
        ftarget: Optional[float] = None,
        max_FEs: Optional[int] = None,
        minimize: bool = True,
        n_job: int = 1,
        verbose = False,
        random_seed: Optional[int] = None,
        logger: Optional[str] = None
        ):
        self.verbose = verbose
        self.logger = logger
        self.random_seed = random_seed

        self.search_space = search_space
        self.obj_fun = obj_fun
        self.parallel_obj_fun = parallel_obj_fun
        self.h = eq_fun
        self.g = ineq_fun
        self.n_job = max(1, int(n_job))
        self.ftarget = ftarget
        self.minimize = minimize

        self.xopt = None
        self.fopt = None
        self.stop_dict = {}

    @abstractmethod
    def ask(self, n_point=None):
        """Get suggestions from the optimizer.

        Parameters
        ----------
        n_point : int
            Desired number of parallel suggestions in the output

        Returns
        -------
        next_guess : list of dict
            List of `n_suggestions` suggestions to evaluate the objective
            function. Each suggestion is a dictionary where each key
            corresponds to a parameter being optimized.
        """
        return

    @abstractmethod
    def tell(self, X, y):
        """Feed an observation back.

        Parameters
        ----------
        X : list of dict-like
            Places where the objective function has already been evaluated.
            Each suggestion is a dictionary where each key corresponds to a
            parameter being optimized.
        y : array-like, shape (n,)
            Corresponding values where objective has been evaluated
        """
        return

    def evaluate(self, X):
        """Evaluate the candidate points in `X`
        """
        # Parallelization is handled by the objective function itself
        if self.parallel_obj_fun is not None:
            func_vals = self.parallel_obj_fun(X)
        else:
            if self.n_job > 1: # or by ourselves..
                func_vals = Parallel(n_jobs=self.n_job)(
                    delayed(self.obj_fun)(x) for x in X
                )
            else:              # or sequential execution
                func_vals = [self.obj_fun(x) for x in X]
        return func_vals

    @abstractmethod
    def check_stop(self):
        return

    def step(self):
        X = self.ask()
        func_vals = self.evaluate(X)
        self.tell(X, func_vals)

    def run(self):
        while not self.check_stop():
            self.step()
        return self.xopt, self.fopt, self.stop_dict

    @property
    def search_space(self):
        return self._search_space

    @search_space.setter
    def search_space(self, search_space):
        self._search_space = search_space
        self.dim = len(self._search_space)
        self.var_names = self._search_space.var_name
        self.r_index = self._search_space.id_C       # indices of continuous variable
        self.i_index = self._search_space.id_O       # indices of integer variable
        self.d_index = self._search_space.id_N       # indices of categorical variable

        self.param_type = self._search_space.var_type
        self.N_r = len(self.r_index)
        self.N_i = len(self.i_index)
        self.N_d = len(self.d_index)

    @property
    def random_seed(self):
        return self._random_seed

    @random_seed.setter
    def random_seed(self, seed):
        if seed:
            self._random_seed = int(seed)
            if self._random_seed:
                np.random.seed(self._random_seed)

    @property
    def logger(self):
        return self._logger

    @logger.setter
    def logger(self, logger):
        self._logger = logging.getLogger(self.__class__.__name__)
        self._logger.setLevel(logging.DEBUG)
        fmt = LoggerFormatter()

        if self.verbose:
            # create console handler and set level to warning
            ch = logging.StreamHandler(sys.stdout)
            ch.setLevel(logging.INFO)
            ch.setFormatter(fmt)
            self._logger.addHandler(ch)

        # create file handler and set level to debug
        if logger is not None:
            fh = logging.FileHandler(logger)
            fh.setLevel(logging.DEBUG)
            fh.setFormatter(fmt)
            self._logger.addHandler(fh)

        if hasattr(self, 'logger'):
            self._logger.propagate = False


class baseBO(ABC):
    def __init__(
        self,
        search_space: SearchSpace,
        obj_fun: Callable,
        parallel_obj_fun: Callable = None,
        eq_fun: Callable = None,
        ineq_fun: Callable = None,
        model: Optional[Any] = None,   # TODO: regulate the type for `model`
        eval_type: str = 'list',
        DoE_size: Optional[int] = None,
        warm_data: Tuple = (),
        n_point: int = 1,
        acquisition_fun: str = 'EI',
        acquisition_par: dict = {},
        acquisition_optimization: dict = {},
        ftarget: Optional[float] = None,
        max_FEs: Optional[int] = None,
        minimize: bool = True,
        n_job: int = 1,
        data_file: Optional[str] = None,
        verbose: bool = False,
        random_seed: Optional[int] = None,
        logger: Optional[str] = None
        ):
        """ The base class for Bayesian Optimization

        Parameters
        ----------
        search_space : SearchSpace
            The search space, an instance of the `SearchSpace` class.
        obj_fun : Callable
            The objective function to optimize.
        parallel_obj_fun : Callable, optional
            The objective function that takes multiple solutions simultaneously and
            implement the parallelization by itself, by default None.
        eq_fun : Callable, optional
            The equality constraints, whose return value should have the same size as the
            number of equality constraints, by default None.
        ineq_fun : Callable, optional
            The inequality constraints, whose return value should have the same size as
            the number of inequality constraints, by default None.
        model : Any, optional
            The surrogate mode, which will be automatically created if not passed in,
            by default None.
        eval_type : str, optional
<<<<<<< HEAD
            The type of input argument allowed by `obj_func` or `parallel_obj_fun`: 
            it could be either 'list', 'dict' or 'dataframe', by default 'list'.
=======
            The type of input argument allowed by `obj_func` or `parallel_obj_fun`:
            it could be either 'list' or 'dict', by default 'list'.
>>>>>>> 5cd24b60
        DoE_size : int, optional
            The size of inital Design of Experiment (DoE), by default None.
        warm_data: Tuple, optional
            The warm-starting data in a pair of design points and its objective values
            `(X, y)`, where `X` should be a list of points and has the same length with `y`.
            When provided, the initial sampling (DoE) operation is skipped.
        n_point : int, optional
            The number of candidate solutions proposed using infill-criteria, by default 1
        acquisition_fun : str, optional
            The acquisition function, by default 'EI'
        acquisition_par : dict, optional
            Extra parameters to the acquisition function, by default {}
        acquisition_optimization : dict, optional
            Additional parameters controlling the acquisition optimization, by default {}
        ftarget : float, optional
            The target value to hit, by default None
        max_FEs : int, optional
            The maximal number of evaluations, by default None
        minimize : bool, optional
            To minimize or maximize, by default True
        n_job : int, optional
            The number of allowable jobs for parallelizing the function evaluation
            (if `parallel_obj_fun` is not specified) and Only Effective when n_point > 1,
            by default 1
        data_file : str, optional
            The name of the file to store extra historical information during the run,
            by default None
        verbose : bool, optional
            The verbosity, by default False
        random_seed : int, optional
            The seed for pseudo-random number generators, by default None
        logger : str, optional
            Name of the logger file, by default None, which turns off the logging behaviour
        """
        self.obj_fun = obj_fun
        self.parallel_obj_fun = parallel_obj_fun
        self.h = eq_fun
        self.g = ineq_fun
        self.n_job = max(1, int(n_job))
        self.n_point = max(1, int(n_point))
        self.ftarget = ftarget
        self.minimize = minimize
        self.verbose = verbose
        self.data_file = data_file
        self.max_FEs = int(max_FEs) if max_FEs else np.inf

        self.search_space = search_space
        self.DoE_size = DoE_size

        self.acquisition_fun = acquisition_fun
        self._acquisition_par = acquisition_par
        self._acquisition_callbacks = []   # the callback functions executed after
                                           # every call of `arg_max_acquisition`
        self.model = model
        self.logger = logger
        self.random_seed = random_seed

        self._get_best = np.min if self.minimize else np.max
        self._eval_type = eval_type
        self._init_flatfitness_trial = 2
        self._set_aux_vars()
        self._set_internal_optimization(**acquisition_optimization)
        self.warm_data = warm_data

    @property
    def acquisition_fun(self):
        return self._acquisition_fun

    @acquisition_fun.setter
    def acquisition_fun(self, fun):
        if isinstance(fun, str):
            self._acquisition_fun = fun
        else:
            assert hasattr(fun, '__call__')
        self._acquisition_fun = fun

    @property
    def DoE_size(self):
        return self._DoE_size

    @DoE_size.setter
    def DoE_size(self, DoE_size):
        if DoE_size:
            if isinstance(DoE_size, str):
                self._DoE_size = int(eval(DoE_size))
            elif isinstance(DoE_size, (int, float)):
                self._DoE_size = int(DoE_size)
            else:
                raise ValueError
        else:
            self._DoE_size = int(self.dim * 5)

    @property
    def random_seed(self):
        return self._random_seed

    @random_seed.setter
    def random_seed(self, seed):
        if seed:
            self._random_seed = int(seed)
            if self._random_seed:
                np.random.seed(self._random_seed)

    @property
    def search_space(self):
        return self._search_space

    @search_space.setter
    def search_space(self, search_space):
        self._search_space = search_space
        self.dim = len(self._search_space)
        self.var_names = self._search_space.var_name
        self.r_index = self._search_space.id_C       # indices of continuous variable
        self.i_index = self._search_space.id_O       # indices of integer variable
        self.d_index = self._search_space.id_N       # indices of categorical variable

        self.param_type = self._search_space.var_type
        self.N_r = len(self.r_index)
        self.N_i = len(self.i_index)
        self.N_d = len(self.d_index)

    @property
    def warm_data(self):
        return self._warm_data

    @warm_data.setter
    def warm_data(self, data):
        assert self.iter_count == 0  # warm data should only be provided in the begining
        if data is None or len(data) == 0:
            self._warm_data = None
        else:
            X, y = data
            assert len(X) == len(y)

            if isinstance(X, Solution):
                assert X.var_name == self.var_names
            else:
                X = self._to_geno(X)

            X.fitness = y
            X.n_eval = 1
            assert all([isinstance(_, float) for _ in X[:, self.r_index].ravel()])
            assert all([isinstance(_, int) for _ in X[:, self.i_index].ravel()])
            assert all([isinstance(_, str) for _ in X[:, self.d_index].ravel()])
            self._warm_data = X
            self.tell(X, y, warm_start=True)

    @property
    def logger(self):
        return self._logger

    @logger.setter
    def logger(self, logger):
        if isinstance(logger, logging.Logger):
            self._logger = logger
            self._logger.propagate = False
            return

        self._logger = logging.getLogger(self.__class__.__name__)
        self._logger.setLevel(logging.DEBUG)
        fmt = LoggerFormatter()

        if self.verbose:
            # create console handler and set level to warning
            ch = logging.StreamHandler(sys.stdout)
            ch.setLevel(logging.INFO)
            ch.setFormatter(fmt)
            self._logger.addHandler(ch)

        # create file handler and set level to debug
        if logger is not None:
            fh = logging.FileHandler(logger)
            fh.setLevel(logging.DEBUG)
            fh.setFormatter(fmt)
            self._logger.addHandler(fh)

        if hasattr(self, 'logger'):
            self._logger.propagate = False

    def _set_aux_vars(self):
        self.iter_count = 0
        self.eval_count = 0
        self.stop_dict = {}
        self.hist_f = []

        if self._eval_type == 'list':
            self._to_pheno = lambda x: x.tolist()
            self._to_geno = lambda x: Solution(x, var_name=self.var_names)
        elif self._eval_type == 'dict':
            self._to_pheno = lambda x: x.to_dict(space=self._search_space)
            self._to_geno = lambda x: Solution.from_dict(x, space=self._search_space)
        elif self._eval_type == 'dataframe':
            self._to_pheno = lambda x: x.to_dataframe()
            self._to_geno = lambda x: Solution.from_dataframe(x)
            
    def _set_internal_optimization(self, **kwargs):
        if 'optimizer' in kwargs:
            self._optimizer = kwargs['optimizer']
        else:
            if self.N_d + self.N_i == 0 and hasattr(self.model, 'gradient'):
                self._optimizer = 'BFGS'
            else:
                self._optimizer = 'MIES'

        # NOTE: `AQ`: acquisition
        if 'max_FEs' in kwargs:
            self.AQ_max_FEs = arg_to_int(kwargs['max_FEs'])
        else:
            self.AQ_max_FEs = int(5e2 * self.dim) if self._optimizer == 'MIES' else \
                int(1e2 * self.dim)

        self.AQ_n_restart = int(5 * self.dim) if 'n_restart' not in kwargs \
            else arg_to_int(kwargs['n_restart'])
        self.AQ_wait_iter = 3 if 'wait_iter' not in kwargs \
            else arg_to_int(kwargs['wait_iter'])

        self._argmax_restart = functools.partial(
            argmax_restart,
            search_space=self._search_space,
            h=self.h,
            g=self.g,
            eval_type=self._eval_type,
            eval_budget=self.AQ_max_FEs,
            n_restart=self.AQ_n_restart,
            wait_iter=self.AQ_wait_iter,
            optimizer=self._optimizer
        )

    def _check_params(self):
        # TODO: add more parameter check-ups
        if np.isinf(self.max_FEs):
            raise ValueError('max_FEs cannot be infinite')

        assert hasattr(AcquisitionFunction, self._acquisition_fun)

    def _compare(self, f1, f2):
        """Test if objecctive value f1 is better than f2
        """
        return f1 < f2 if self.minimize else f2 > f1

    def run(self):
        while not self.check_stop():
            self.step()
        return self.xopt, self.fopt, self.stop_dict

    def step(self):
        X = self.ask()

        t0 = time.time()
        func_vals = self.evaluate(X)
        self._logger.info('evaluation takes {:.4f}s'.format(time.time() - t0))

        self.tell(X, func_vals)

    def ask(self, n_point=None, seed=None):
        if isinstance(seed, int):
            np.random.seed(seed)
        if self.model.is_fitted:
            if n_point is None:
                n_point = self.n_point
            X = self.arg_max_acquisition(n_point=n_point)
            X = self._search_space.round(X)  # round to precision if specified

            X = Solution(
                X, index=len(self.data) + np.arange(len(X)),
                var_name=self.var_names
            )
            X = self.pre_eval_check(X)

            # TODO: handle the constraints when performing the random sampling
            if len(X) < n_point:
                self._logger.warn(
                    "iteration {}: duplicated solution found "
                    "by optimization! New points is taken from random "
                    "design".format(self.iter_count)
                )
                N = n_point - len(X)
                method = 'LHS' if N > 1 else 'uniform'
                s = self._search_space.sampling(N=N, method=method)
                X = X.tolist() + s
                X = Solution(
                    X, index=len(self.data) + np.arange(len(X)),
                    var_name=self.var_names
                )
                X = self._search_space.round(X)
        else:   # initial DoE
            if not n_point:
                n_point = self._DoE_size

            X = self._search_space.round(
                self.create_DoE(n_point)
            )
        return self._to_pheno(X)

    def tell(self, X, func_vals, warm_start=False):
        """Tell the BO about the function values of proposed candidate solutions

        Parameters
        ----------
        X : List of Lists or Solution
            The candidate solutions which are usually proposed by the `self.ask` function
        func_vals : List/np.ndarray of reals
            The corresponding function values
        """
        X = self._to_geno(X)

        if warm_start:
            msg = 'warm-starting from {} points:'.format(len(X))
        elif self.iter_count == 0:
            msg = 'initial DoE of size {}:'.format(len(X))
        else:
            msg = 'iteration {}, {} infill points:'.format(self.iter_count, len(X))

        self._logger.info(msg)
<<<<<<< HEAD
#         X_ = self._to_pheno(X)
        
=======
        X_ = self._to_pheno(X)

>>>>>>> 5cd24b60
        for i in range(len(X)):
            X[i].fitness = func_vals[i]
            X[i].n_eval += 1

            if not warm_start:
                self.eval_count += 1

            self._logger.info(
                '#{} - fitness: {}, solution: {}'.format(
                    i + 1, func_vals[i], X[i].to_dict
                )
            )

        X = self.post_eval_check(X)
        self.data = self.data + X if hasattr(self, 'data') else X

        if self.data_file is not None:
            X.to_csv(self.data_file, header=False, append=True)

        self.fopt = self._get_best(self.data.fitness)
        _xopt = self.data[np.where(self.data.fitness == self.fopt)[0][0]]
        self.xopt = self._to_pheno(_xopt)
        if self._eval_type == 'dict':
            self.xopt = self.xopt[0]

        self._logger.info('fopt: {}'.format(self.fopt))
        self._logger.info('xopt: {}'.format(self.xopt))

        if not self.model.is_fitted:
            self._fBest_DoE = copy(self.fopt) # the best point in the DoE
            self._xBest_DoE = copy(self.xopt)

        r2 = self.update_model()
        self._logger.info('Surrogate model r2: {}\n'.format(r2))

        if not warm_start:
            self.iter_count += 1
            self.hist_f.append(self.fopt)

    def create_DoE(self, n_point=None):
        DoE = []
        while len(DoE) < n_point:
            DoE += self._search_space.sampling(n_point - len(DoE), method='LHS')
            DoE = self.pre_eval_check(DoE).tolist()

        return Solution(DoE, var_name=self.var_names)

    @abstractmethod
    def pre_eval_check(self, X):
        raise NotImplementedError

    def post_eval_check(self, X):
        _ = np.isnan(X.fitness) | np.isinf(X.fitness)
        if np.any(_):
            self._logger.warn(
                '{} candidate solutions are removed '
                'due to falied fitness evaluation: \n{}'.format(sum(_), str(X[_, :]))
            )
            X = X[~_, :]
        return X

    def evaluate(self, X):
        """Evaluate the candidate points and update evaluation info in the dataframe
        """
        # Parallelization is handled by the objective function itself
        if self.parallel_obj_fun is not None:
            func_vals = self.parallel_obj_fun(X)
        else:
            if self.n_job > 1: # or by ourselves..
                func_vals = Parallel(n_jobs=self.n_job)(delayed(self.obj_fun)(x) for x in X)
            else:              # or sequential execution
                func_vals = [self.obj_fun(x) for x in X]

        return func_vals

    def update_model(self):
        # TODO: implement a proper model selection here
        # TODO: in case r2 is really poor, re-fit the model or log-transform `fitness`?
        data = self.data
        fitness = data.fitness

        # to standardize the response values to prevent numerical overflow that might
        # appear in the MGF-based acquisition function.
        # Standardization should make it easier to specify the GP prior, compared to
        # rescaling values to the unit interval.
        fitness_ = (fitness - np.mean(fitness)) / np.std(fitness) \
            if self._acquisition_fun == 'MGFI' else fitness

        self.fmin, self.fmax = np.min(fitness_), np.max(fitness_)
        self.frange = self.fmax - self.fmin

        self.model.fit(data, fitness_)
        fitness_hat = self.model.predict(data)

        # TODO: need to report more performance metric for regression
        r2 = r2_score(fitness_, fitness_hat)
        return r2

    def arg_max_acquisition(self, n_point=None, return_value=False):
        """
        Global Optimization of the acqusition function / Infill criterion
        Returns
        -------
            candidates: tuple of list,
                candidate solution (in list)
            values: tuple,
                criterion value of the candidate solution
        """
        self._logger.debug('acquisition optimziation...')
        t0 = time.time()
        n_point = self.n_point if n_point is None else int(n_point)
        return_dx = True if self._optimizer == 'BFGS' else False

        if n_point > 1:  # multi-point/batch sequential strategy
            candidates, values = self._batch_arg_max_acquisition(
                n_point=n_point, return_dx=return_dx
            )
        else:            # single-point strategy
            criteria = self._create_acquisition(par={}, return_dx=return_dx)
            candidates, values = self._argmax_restart(criteria, logger=self._logger)
            candidates, values = [candidates], [values]

        self._logger.debug(
            'acquisition optimziation takes {:.4f}s'.format(time.time() - t0)
        )
        for callback in self._acquisition_callbacks: callback()

        return (candidates, values) if return_value else candidates

    def _create_acquisition(self, fun=None, par={}, return_dx=False):
        fun = fun if fun is not None else self._acquisition_fun
        par = copy(self._acquisition_par) if not par else par
        par.update({'model' : self.model, 'minimize' : self.minimize})

        criterion = getattr(AcquisitionFunction, fun)(**par)
        return functools.partial(criterion, return_dx=return_dx)

    def _batch_arg_max_acquisition(self, n_point, return_dx):
        raise NotImplementedError

    def check_stop(self):
        if self.eval_count >= self.max_FEs:
            self.stop_dict['max_FEs'] = self.eval_count

        if self.ftarget is not None and hasattr(self, 'xopt'):
            if self._compare(self.fopt, self.ftarget):
                self.stop_dict['ftarget'] = self.fopt

        return bool(self.stop_dict)

    def save(self, filename):
        with open(filename, 'wb') as f:
            # NOTE: we need to dump `self.data` first. Otherwise, some
            # attributes of it will be lost
            if hasattr(self, 'data'):
                self.data = dill.dumps(self.data)

            if len(self._logger.handlers) != 0:
                _ = [h for h in self._logger.handlers if isinstance(h, logging.FileHandler)]
                _logger = _[0].baseFilename if len(_) != 0 else None
            else:
                _logger = None

            logger = self._logger
            self._logger = _logger

            dill.dump(self, f)

            self._logger = logger
            if hasattr(self, 'data'):
                self.data = dill.loads(self.data)

    @classmethod
    def load(cls, filename):
        with open(filename, 'rb') as f:
            obj = dill.load(f)
            if hasattr(obj, 'data'):
                obj.data = dill.loads(obj.data)

            obj.logger = obj._logger
        return obj
<|MERGE_RESOLUTION|>--- conflicted
+++ resolved
@@ -221,13 +221,8 @@
             The surrogate mode, which will be automatically created if not passed in,
             by default None.
         eval_type : str, optional
-<<<<<<< HEAD
             The type of input argument allowed by `obj_func` or `parallel_obj_fun`: 
             it could be either 'list', 'dict' or 'dataframe', by default 'list'.
-=======
-            The type of input argument allowed by `obj_func` or `parallel_obj_fun`:
-            it could be either 'list' or 'dict', by default 'list'.
->>>>>>> 5cd24b60
         DoE_size : int, optional
             The size of inital Design of Experiment (DoE), by default None.
         warm_data: Tuple, optional
@@ -542,13 +537,8 @@
             msg = 'iteration {}, {} infill points:'.format(self.iter_count, len(X))
 
         self._logger.info(msg)
-<<<<<<< HEAD
 #         X_ = self._to_pheno(X)
         
-=======
-        X_ = self._to_pheno(X)
-
->>>>>>> 5cd24b60
         for i in range(len(X)):
             X[i].fitness = func_vals[i]
             X[i].n_eval += 1
